# Routes
# This file defines all application routes (Higher priority routes first)
# ~~~~

# Default path
GET         /                                                                       controllers.AppController.index
GET         /studies                                                                controllers.AppController.studies


<<<<<<< HEAD
# deadbolt tests
GET         /nosubj                                                                 controllers.JansDataSetController.notpresent
GET         /asubj                                                                  controllers.JansDataSetController.present
GET         /restricted                                                             controllers.JansDataSetController.restrictedCall

# logins
GET         /login                                                                  controllers.AuthController.login
POST        /login                                                                  controllers.AuthController.authenticate
GET         /logout                                                                 controllers.AuthController.logout

# for testing
GET         /loginBasic                                                             controllers.AuthController.loginUser
GET         /loginAdmin                                                             controllers.AuthController.loginAdmin
GET         /currentUser                                                            controllers.JansDataSetController.currentUser


=======
# logins
GET         /login                                                          controllers.AuthController.login
POST        /login                                                          controllers.AuthController.authenticate
GET         /logout                                                         controllers.AuthController.logout
GET         /loggedout                                                      controllers.AuthController.loggedOut
GET         /unauthorized                                                   controllers.AuthController.unauthorized

# for testing
GET         /loginBasic                                                     controllers.AuthController.loginBasic
GET         /loginAdmin                                                     controllers.AuthController.loginAdmin
GET         /currentUser                                                    controllers.JansDataSetController.currentUser
GET         /restricted                                                     controllers.JansDataSetController.restrictedCall
>>>>>>> 03ff5376

# Admin
GET         /runnables                                                              controllers.AdminController.listRunnables
GET         /runScript                                                              controllers.AdminController.runScript(className : String)

# Users
GET         /users                                                                  controllers.UserController.find(p: Int ?= 0, s: String ?= "name", filter : util.FilterSpec ?= new util.FilterSpec())
GET         /users/all                                                              controllers.UserController.listAll(s: Int ?= 2)
GET         /users/new                                                              controllers.UserController.create
POST        /users/save                                                             controllers.UserController.save
GET         /users/:id/get                                                          controllers.UserController.get(id: BSONObjectID)
GET         /users/:id                                                              controllers.UserController.edit(id: BSONObjectID)
POST        /users/:id                                                              controllers.UserController.update(id: BSONObjectID)
POST        /users/:id/delete                                                       controllers.UserController.delete(id: BSONObjectID)

# Translations
GET         /translations                                                           controllers.TranslationController.find(p: Int ?= 0, s: String ?= "original", filter : util.FilterSpec ?= new util.FilterSpec())
GET         /translations/all                                                       controllers.TranslationController.listAll(s: Int ?= 2)
GET         /translations/new                                                       controllers.TranslationController.create
POST        /translations/save                                                      controllers.TranslationController.save
GET         /translations/:id/get                                                   controllers.TranslationController.get(id: BSONObjectID)
GET         /translations/:id                                                       controllers.TranslationController.edit(id: BSONObjectID)
POST        /translations/:id                                                       controllers.TranslationController.update(id: BSONObjectID)
POST        /translations/:id/delete                                                controllers.TranslationController.delete(id: BSONObjectID)

# RedCap

GET         /redcap/records                                                         controllers.RedCapController.listRecords(p: Int ?= 0, s: String ?= "cdisc_dm_usubjd", f: String ?= "", filter : util.FilterSpec ?= new util.FilterSpec())
GET         /redcap/overview                                                        controllers.RedCapController.overview
GET         /redcap/metadatas                                                       controllers.RedCapController.listMetadatas(p: Int ?= 0, s: String ?= "field_name", f: String ?= "")
GET         /redcap/fieldNames                                                      controllers.RedCapController.listExportFields(p: Int ?= 0, s: String ?= "original_field_name", f: String ?= "")
GET         /redcap/records/get/:id                                                 controllers.RedCapController.showRecord(id: String)
GET         /redcap/metadatas/get/:id                                               controllers.RedCapController.showMetadata(id: String)
GET         /redcap/fieldNames/get/:id                                              controllers.RedCapController.showExportField(id: String)
GET         /redcap/records/exportAllAsCsv                                          controllers.RedCapController.exportRecordsAsCsv(delimiter : String ?= ",")
GET         /redcap/records/exportTranSMARTData                                     controllers.RedCapController.exportTranSMARTDataFile(delimiter : String ?= "\t")
GET         /redcap/records/exportTranSMARTMapping                                  controllers.RedCapController.exportTranSMARTMappingFile(delimiter : String ?= "\t")


#Generic studies dispatcher


GET         /studiez/records                                                        controllers.DataSetDispatcher.find(p: Int ?= 0, s: String ?= "cdisc_dm_usubjd", filter : util.FilterSpec ?= new util.FilterSpec())
GET         /studiez/records/get/:id                                                controllers.DataSetDispatcher.get(id: BSONObjectID)
GET         /studiez/records/exportAllAsCsv                                         controllers.DataSetDispatcher.exportAllRecordsAsCsv(delimiter : String ?= ",")
GET         /studiez/records/exportAllAsJson                                        controllers.DataSetDispatcher.exportAllRecordsAsJson

GET         /studiez/records/exportAsCsv                                            controllers.DataSetDispatcher.exportRecordsAsCsv(delimiter: String ?= ",", filter: util.FilterSpec ?= new util.FilterSpec())
GET         /studiez/records/exportAsJson                                           controllers.DataSetDispatcher.exportRecordsAsJson(filter: util.FilterSpec ?= new util.FilterSpec())
GET         /studiez/records/exportTranSMARTData                                    controllers.DataSetDispatcher.exportTranSMARTDataFile(delimiter: String ?= "\t")
GET         /studiez/records/exportTranSMARTMapping                                 controllers.DataSetDispatcher.exportTranSMARTMappingFile(delimiter: String ?= "\t")
GET         /studiez/fieldTypes                                                     controllers.DataSetDispatcher.overviewFieldTypes
GET         /studiez/overview                                                       controllers.DataSetDispatcher.overview
GET         /studiez/overviewList                                                   controllers.DataSetDispatcher.overviewList(p: Int ?= 0, s: String ?= "Line_Nr", filter: util.FilterSpec ?= new util.FilterSpec())
GET         /studiez/getScatterStats                                                controllers.DataSetDispatcher.getScatterStats(xField: String ?= "digitsf_score", yField: String ?= "bentons_score")
GET         /studiez/getDistribution                                                controllers.DataSetDispatcher.getDistribution(fieldName: String ?= "digitsf_score")

#GET         /studiez/:controllerId/dictionary                                       controllers.DataSetDispatcher.overviewList(controllerId : String)(        p:        Int ?= 0,        s:        String ?= "name",        filter :        util.FilterSpec ?= new        util.FilterSpec())
#GET         /studiez/:controllerId/dictionary/get/:name                             controllers.DataSetDispatcher.get(controllerId : String)(        name :        String)
#POST        /studiez/:controllerId/dictionary/save                                  controllers.DataSetDispatcher.save(controllerId : String)
#GET         /studiez/:controllerId/dictionary/:name                                 controllers.DataSetDispatcher.edit(controllerId : String)(        name :        String)
#POST        /studiez/:controllerId/dictionary/:name                                 controllers.DataSetDispatcher.update(controllerId : String)(        name :        String)
#GET         /studiez/:controllerId/fieldNames                                       controllers.DataSetDispatcher.getFieldNames(controllerId : String)

# DeNoPa

GET         /studies/denopa/baseline/records                                        controllers.denopa.DeNoPaBaselineController.find(p: Int ?= 0, s: String ?= "Line_Nr", filter : util.FilterSpec ?= new util.FilterSpec())
GET         /studies/denopa/baseline/records/get/:id                                controllers.denopa.DeNoPaBaselineController.get(id: BSONObjectID)
GET         /studies/denopa/baseline/records/exportAllAsCsv                         controllers.denopa.DeNoPaBaselineController.exportAllRecordsAsCsv(delimiter : String ?= ",")
GET         /studies/denopa/baseline/records/exportAllAsJson                        controllers.denopa.DeNoPaBaselineController.exportAllRecordsAsJson
GET         /studies/denopa/baseline/records/exportAsCsv                            controllers.denopa.DeNoPaBaselineController.exportRecordsAsCsv(delimiter : String ?= ",", filter : util.FilterSpec ?= new util.FilterSpec())
GET         /studies/denopa/baseline/records/exportAsJson                           controllers.denopa.DeNoPaBaselineController.exportRecordsAsJson(filter : util.FilterSpec ?= new util.FilterSpec())
GET         /studies/denopa/baseline/records/exportTranSMARTData                    controllers.denopa.DeNoPaBaselineController.exportTranSMARTDataFile(delimiter : String ?= "\t")
GET         /studies/denopa/baseline/records/exportTranSMARTMapping                 controllers.denopa.DeNoPaBaselineController.exportTranSMARTMappingFile(delimiter : String ?= "\t")
GET         /studies/denopa/baseline/fieldTypes                                     controllers.denopa.DeNoPaBaselineController.overviewFieldTypes
GET         /studies/denopa/baseline/overview                                       controllers.denopa.DeNoPaBaselineController.overview
GET         /studies/denopa/baseline/overviewList                                   controllers.denopa.DeNoPaBaselineController.overviewList(p: Int ?= 0, s: String ?= "Line_Nr", filter : util.FilterSpec ?= new util.FilterSpec())
GET         /studies/denopa/baseline/getScatterStats                                controllers.denopa.DeNoPaBaselineController.getScatterStats(xField: String ?= "a_Alter", yField : String ?= "a_AESD_I_mean")
GET         /studies/denopa/baseline/getDistribution                                controllers.denopa.DeNoPaBaselineController.getDistribution(fieldName: String ?= "a_Alter")

GET         /studies/denopa/baseline/dictionary                                     controllers.denopa.DeNoPaBaselineDictionaryController.overviewList(p: Int ?= 0, s: String ?= "name", filter : util.FilterSpec ?= new util.FilterSpec())
GET         /studies/denopa/baseline/dictionary/get/:name                           controllers.denopa.DeNoPaBaselineDictionaryController.get(name : String)
POST        /studies/denopa/baseline/dictionary/save                                controllers.denopa.DeNoPaBaselineDictionaryController.save
GET         /studies/denopa/baseline/dictionary/:name                               controllers.denopa.DeNoPaBaselineDictionaryController.edit(name : String)
POST        /studies/denopa/baseline/dictionary/:name                               controllers.denopa.DeNoPaBaselineDictionaryController.update(name : String)
GET         /studies/denopa/baseline/fieldNames                                     controllers.denopa.DeNoPaBaselineDictionaryController.getFieldNames



GET         /studies/denopa/firstvisit/records                                      controllers.denopa.DeNoPaFirstVisitController.find(p: Int ?= 0, s: String ?= "Line_Nr", filter : util.FilterSpec ?= new util.FilterSpec())
GET         /studies/denopa/firstvisit/records/get/:id                              controllers.denopa.DeNoPaFirstVisitController.get(id: BSONObjectID)
GET         /studies/denopa/firstvisit/records/exportAllAsCsv                       controllers.denopa.DeNoPaFirstVisitController.exportAllRecordsAsCsv(delimiter : String ?= ",")
GET         /studies/denopa/firstvisit/records/exportAllAsJson                      controllers.denopa.DeNoPaFirstVisitController.exportAllRecordsAsJson
GET         /studies/denopa/firstvisit/records/exportAsCsv                          controllers.denopa.DeNoPaFirstVisitController.exportRecordsAsCsv(delimiter : String ?= ",", filter : util.FilterSpec ?= new util.FilterSpec())
GET         /studies/denopa/firstvisit/records/exportAsJson                         controllers.denopa.DeNoPaFirstVisitController.exportRecordsAsJson(filter : util.FilterSpec ?= new util.FilterSpec())
GET         /studies/denopa/firstvisit/records/exportTranSMARTData                  controllers.denopa.DeNoPaFirstVisitController.exportTranSMARTDataFile(delimiter : String ?= "\t")
GET         /studies/denopa/firstvisit/records/exportTranSMARTMapping               controllers.denopa.DeNoPaFirstVisitController.exportTranSMARTMappingFile(delimiter : String ?= "\t")
GET         /studies/denopa/firstvisit/fieldTypes                                   controllers.denopa.DeNoPaFirstVisitController.overviewFieldTypes
GET         /studies/denopa/firstvisit/overview                                     controllers.denopa.DeNoPaFirstVisitController.overview
GET         /studies/denopa/firstvisit/overviewList                                 controllers.denopa.DeNoPaFirstVisitController.overviewList(p: Int ?= 0, s: String ?= "Line_Nr", filter : util.FilterSpec ?= new util.FilterSpec())
GET         /studies/denopa/firstvisit/getScatterStats                              controllers.denopa.DeNoPaFirstVisitController.getScatterStats(xField: String ?= "a_Alter", yField : String ?= "b_AESD_S_sum")
GET         /studies/denopa/firstvisit/getDistribution                              controllers.denopa.DeNoPaFirstVisitController.getDistribution(fieldName: String ?= "a_Alter")

GET         /studies/denopa/firstvisit/dictionary                                   controllers.denopa.DeNoPaFirstVisitDictionaryController.overviewList(p: Int ?= 0, s: String ?= "name", filter : util.FilterSpec ?= new util.FilterSpec())
GET         /studies/denopa/firstvisit/dictionary/get/:name                         controllers.denopa.DeNoPaFirstVisitDictionaryController.get(name : String)
POST        /studies/denopa/firstvisit/dictionary/save                              controllers.denopa.DeNoPaFirstVisitDictionaryController.save
GET         /studies/denopa/firstvisit/dictionary/:name                             controllers.denopa.DeNoPaFirstVisitDictionaryController.edit(name : String)
POST        /studies/denopa/firstvisit/dictionary/:name                             controllers.denopa.DeNoPaFirstVisitDictionaryController.update(name : String)
GET         /studies/denopa/firstvisit/fieldNames                                   controllers.denopa.DeNoPaFirstVisitDictionaryController.getFieldNames



GET         /studies/denopa/curatedbaseline/records                                 controllers.denopa.DeNoPaCuratedBaselineController.find(p: Int ?= 0, s: String ?= "Line_Nr", filter : util.FilterSpec ?= new util.FilterSpec())
GET         /studies/denopa/curatedbaseline/records/get/:id                         controllers.denopa.DeNoPaCuratedBaselineController.get(id: BSONObjectID)
GET         /studies/denopa/curatedbaseline/records/exportAllAsCsv                  controllers.denopa.DeNoPaCuratedBaselineController.exportAllRecordsAsCsv(delimiter : String ?= ",")
GET         /studies/denopa/curatedbaseline/records/exportAllAsJson                 controllers.denopa.DeNoPaCuratedBaselineController.exportAllRecordsAsJson
GET         /studies/denopa/curatedbaseline/records/exportAsCsv                     controllers.denopa.DeNoPaCuratedBaselineController.exportRecordsAsCsv(delimiter : String ?= ",", filter : util.FilterSpec ?= new util.FilterSpec())
GET         /studies/denopa/curatedbaseline/records/exportAsJson                    controllers.denopa.DeNoPaCuratedBaselineController.exportRecordsAsJson(filter : util.FilterSpec ?= new util.FilterSpec())
GET         /studies/denopa/curatedbaseline/records/exportTranSMARTData             controllers.denopa.DeNoPaCuratedBaselineController.exportTranSMARTDataFile(delimiter : String ?= "\t")
GET         /studies/denopa/curatedbaseline/records/exportTranSMARTMapping          controllers.denopa.DeNoPaCuratedBaselineController.exportTranSMARTMappingFile(delimiter : String ?= "\t")
GET         /studies/denopa/curatedbaseline/fieldTypes                              controllers.denopa.DeNoPaCuratedBaselineController.overviewFieldTypes
GET         /studies/denopa/curatedbaseline/overview                                controllers.denopa.DeNoPaCuratedBaselineController.overview
GET         /studies/denopa/curatedbaseline/overviewList                            controllers.denopa.DeNoPaCuratedBaselineController.overviewList(p: Int ?= 0, s: String ?= "Line_Nr", filter : util.FilterSpec ?= new util.FilterSpec())
GET         /studies/denopa/curatedbaseline/getScatterStats                         controllers.denopa.DeNoPaCuratedBaselineController.getScatterStats(xField: String ?= "a_Alter", yField : String ?= "a_AESD_I_mean")
GET         /studies/denopa/curatedbaseline/getDistribution                         controllers.denopa.DeNoPaCuratedBaselineController.getDistribution(fieldName: String ?= "a_Alter")

GET         /studies/denopa/curatedbaseline/dictionary                              controllers.denopa.DeNoPaCuratedBaselineDictionaryController.overviewList(p: Int ?= 0, s: String ?= "name", filter : util.FilterSpec ?= new util.FilterSpec())
GET         /studies/denopa/curatedbaseline/dictionary/get/:name                    controllers.denopa.DeNoPaCuratedBaselineDictionaryController.get(name : String)
POST        /studies/denopa/curatedbaseline/dictionary/save                         controllers.denopa.DeNoPaCuratedBaselineDictionaryController.save
GET         /studies/denopa/curatedbaseline/dictionary/:name                        controllers.denopa.DeNoPaCuratedBaselineDictionaryController.edit(name : String)
POST        /studies/denopa/curatedbaseline/dictionary/:name                        controllers.denopa.DeNoPaCuratedBaselineDictionaryController.update(name : String)
GET         /studies/denopa/curatedbaseline/fieldNames                              controllers.denopa.DeNoPaCuratedBaselineDictionaryController.getFieldNames



GET         /studies/denopa/curatedfirstvisit/records                               controllers.denopa.DeNoPaCuratedFirstVisitController.find(p: Int ?= 0, s: String ?= "Line_Nr", filter : util.FilterSpec ?= new util.FilterSpec())
GET         /studies/denopa/curatedfirstvisit/records/get/:id                       controllers.denopa.DeNoPaCuratedFirstVisitController.get(id: BSONObjectID)
GET         /studies/denopa/curatedfirstvisit/records/exportAllAsCsv                controllers.denopa.DeNoPaCuratedFirstVisitController.exportAllRecordsAsCsv(delimiter : String ?= ",")
GET         /studies/denopa/curatedfirstvisit/records/exportAllAsJson               controllers.denopa.DeNoPaCuratedFirstVisitController.exportAllRecordsAsJson
GET         /studies/denopa/curatedfirstvisit/records/exportAsCsv                   controllers.denopa.DeNoPaCuratedFirstVisitController.exportRecordsAsCsv(delimiter : String ?= ",", filter : util.FilterSpec ?= new util.FilterSpec())
GET         /studies/denopa/curatedfirstvisit/records/exportAsJson                  controllers.denopa.DeNoPaCuratedFirstVisitController.exportRecordsAsJson(filter : util.FilterSpec ?= new util.FilterSpec())
GET         /studies/denopa/curatedfirstvisit/records/exportTranSMARTData           controllers.denopa.DeNoPaCuratedFirstVisitController.exportTranSMARTDataFile(delimiter : String ?= "\t")
GET         /studies/denopa/curatedfirstvisit/records/exportTranSMARTMapping        controllers.denopa.DeNoPaCuratedFirstVisitController.exportTranSMARTMappingFile(delimiter : String ?= "\t")
GET         /studies/denopa/curatedfirstvisit/fieldTypes                            controllers.denopa.DeNoPaCuratedFirstVisitController.overviewFieldTypes
GET         /studies/denopa/curatedfirstvisit/overview                              controllers.denopa.DeNoPaCuratedFirstVisitController.overview
GET         /studies/denopa/curatedfirstvisit/overviewList                          controllers.denopa.DeNoPaCuratedFirstVisitController.overviewList(p: Int ?= 0, s: String ?= "Line_Nr", filter : util.FilterSpec ?= new util.FilterSpec())
GET         /studies/denopa/curatedfirstvisit/getScatterStats                       controllers.denopa.DeNoPaCuratedFirstVisitController.getScatterStats(xField: String ?= "a_Alter", yField : String ?= "b_AESD_S_sum")
GET         /studies/denopa/curatedfirstvisit/getDistribution                       controllers.denopa.DeNoPaCuratedFirstVisitController.getDistribution(fieldName: String ?= "a_Alter")

GET         /studies/denopa/curatedfirstvisit/dictionary                            controllers.denopa.DeNoPaCuratedFirstVisitDictionaryController.overviewList(p: Int ?= 0, s: String ?= "name", filter : util.FilterSpec ?= new util.FilterSpec())
GET         /studies/denopa/curatedfirstvisit/dictionary/get/:name                  controllers.denopa.DeNoPaCuratedFirstVisitDictionaryController.get(name : String)
POST        /studies/denopa/curatedfirstvisit/dictionary/save                       controllers.denopa.DeNoPaCuratedFirstVisitDictionaryController.save
GET         /studies/denopa/curatedfirstvisit/dictionary/:name                      controllers.denopa.DeNoPaCuratedFirstVisitDictionaryController.edit(name : String)
POST        /studies/denopa/curatedfirstvisit/dictionary/:name                      controllers.denopa.DeNoPaCuratedFirstVisitDictionaryController.update(name : String)
GET         /studies/denopa/curatedfirstvisit/fieldNames                            controllers.denopa.DeNoPaCuratedFirstVisitDictionaryController.getFieldNames


#TODO: to remove

GET         /denopa/baseline/metastats                                              controllers.denopa.DeNoPaBaselineMetaTypeStatsController.find(p: Int ?= 0, s: String ?= "attributeName", filter : util.FilterSpec ?= new util.FilterSpec())
GET         /denopa/baseline/metastats/get/:id                                      controllers.denopa.DeNoPaBaselineMetaTypeStatsController.get(id: BSONObjectID)
GET         /denopa/firstvisit/metastats                                            controllers.denopa.DeNoPaFirstVisitMetaTypeStatsController.find(p: Int ?= 0, s: String ?= "attributeName", filter : util.FilterSpec ?= new util.FilterSpec())
GET         /denopa/firstvisit/metastats/get/:id                                    controllers.denopa.DeNoPaFirstVisitMetaTypeStatsController.get(id: BSONObjectID)

# LuxPark

GET         /studies/luxpark/records                                                controllers.luxpark.LuxParkController.find(p: Int ?= 0, s: String ?= "cdisc_dm_usubjd", filter : util.FilterSpec ?= new util.FilterSpec())
GET         /studies/luxpark/records/get/:id                                        controllers.luxpark.LuxParkController.get(id: BSONObjectID)
GET         /studies/luxpark/records/exportAllAsCsv                                 controllers.luxpark.LuxParkController.exportAllRecordsAsCsv(delimiter : String ?= ",")
GET         /studies/luxpark/records/exportAllAsJson                                controllers.luxpark.LuxParkController.exportAllRecordsAsJson
GET         /studies/luxpark/records/exportAsCsv                                    controllers.luxpark.LuxParkController.exportRecordsAsCsv(delimiter : String ?= ",", filter : util.FilterSpec ?= new util.FilterSpec())
GET         /studies/luxpark/records/exportAsJson                                   controllers.luxpark.LuxParkController.exportRecordsAsJson(filter : util.FilterSpec ?= new util.FilterSpec())
GET         /studies/luxpark/records/exportTranSMARTData                            controllers.luxpark.LuxParkController.exportTranSMARTDataFile(delimiter : String ?= "\t")
GET         /studies/luxpark/records/exportTranSMARTMapping                         controllers.luxpark.LuxParkController.exportTranSMARTMappingFile(delimiter : String ?= "\t")
GET         /studies/luxpark/fieldTypes                                             controllers.luxpark.LuxParkController.overviewFieldTypes
GET         /studies/luxpark/overview                                               controllers.luxpark.LuxParkController.overview
GET         /studies/luxpark/overviewList                                           controllers.luxpark.LuxParkController.overviewList(p: Int ?= 0, s: String ?= "Line_Nr", filter : util.FilterSpec ?= new util.FilterSpec())
GET         /studies/luxpark/getScatterStats                                        controllers.luxpark.LuxParkController.getScatterStats(xField: String ?= "digitsf_score", yField : String ?= "bentons_score")
GET         /studies/luxpark/getDistribution                                        controllers.luxpark.LuxParkController.getDistribution(fieldName: String ?= "digitsf_score")

GET         /studies/luxpark/dictionary                                             controllers.luxpark.LuxParkDictionaryController.overviewList(p: Int ?= 0, s: String ?= "name", filter : util.FilterSpec ?= new util.FilterSpec())
GET         /studies/luxpark/dictionary/get/:name                                   controllers.luxpark.LuxParkDictionaryController.get(name : String)
POST        /studies/luxpark/dictionary/save                                        controllers.luxpark.LuxParkDictionaryController.save
GET         /studies/luxpark/dictionary/:name                                       controllers.luxpark.LuxParkDictionaryController.edit(name : String)
POST        /studies/luxpark/dictionary/:name                                       controllers.luxpark.LuxParkDictionaryController.update(name : String)
GET         /studies/luxpark/fieldNames                                             controllers.luxpark.LuxParkDictionaryController.getFieldNames


# Map static resources from the /public folder to the /assets URL path
GET         /assets/*file                                                           controllers.Assets.at(path="/public", file)

# Map the webjar static assets to the /webjars URL
GET         /webjars/*file                                                          controllers.WebJarAssets.at(file)<|MERGE_RESOLUTION|>--- conflicted
+++ resolved
@@ -7,7 +7,6 @@
 GET         /studies                                                                controllers.AppController.studies
 
 
-<<<<<<< HEAD
 # deadbolt tests
 GET         /nosubj                                                                 controllers.JansDataSetController.notpresent
 GET         /asubj                                                                  controllers.JansDataSetController.present
@@ -22,22 +21,6 @@
 GET         /loginBasic                                                             controllers.AuthController.loginUser
 GET         /loginAdmin                                                             controllers.AuthController.loginAdmin
 GET         /currentUser                                                            controllers.JansDataSetController.currentUser
-
-
-=======
-# logins
-GET         /login                                                          controllers.AuthController.login
-POST        /login                                                          controllers.AuthController.authenticate
-GET         /logout                                                         controllers.AuthController.logout
-GET         /loggedout                                                      controllers.AuthController.loggedOut
-GET         /unauthorized                                                   controllers.AuthController.unauthorized
-
-# for testing
-GET         /loginBasic                                                     controllers.AuthController.loginBasic
-GET         /loginAdmin                                                     controllers.AuthController.loginAdmin
-GET         /currentUser                                                    controllers.JansDataSetController.currentUser
-GET         /restricted                                                     controllers.JansDataSetController.restrictedCall
->>>>>>> 03ff5376
 
 # Admin
 GET         /runnables                                                              controllers.AdminController.listRunnables
