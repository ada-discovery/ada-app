--- conflicted
+++ resolved
@@ -21,11 +21,7 @@
 @ImplementedBy(classOf[RedCapServiceWSImpl])
 trait RedCapService {
 
-<<<<<<< HEAD
-  def listRecords(page: Int, orderBy: String, filter: String, filterField: String = "cdisc_dm_usubjd") : Future[Seq[JsObject]]
-=======
   def listRecords(orderBy: String, filter: String) : Future[Seq[JsObject]]
->>>>>>> e119a58c
 
   def listMetadatas(orderBy: String, filter: String) : Future[Seq[JsObject]]
 
@@ -73,13 +69,9 @@
 
   // Services
 
-<<<<<<< HEAD
-  override def listRecords(page: Int, orderBy: String, filter: String, filterField: String) =
-=======
   override def listRecords(orderBy: String, filter: String) =
->>>>>>> e119a58c
     jsonRecords.map( items =>
-      filterAndSort(items, orderBy, filter, filterField))
+      filterAndSort(items, orderBy, filter, "cdisc_dm_usubjd"))
 
   override def listMetadatas(orderBy: String, filter: String) =
     jsonMetadatas.map( items =>
