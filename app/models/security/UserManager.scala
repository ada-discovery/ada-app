package models.security

import javax.inject.{Singleton, Inject}

import com.google.inject.ImplementedBy
import persistence.RepoTypeRegistry.UserRepo
import play.api.libs.json.Json

import scala.concurrent.ExecutionContext.Implicits._
import scala.concurrent.{Future, Await}
import scala.concurrent.duration._

@ImplementedBy(classOf[UserManagerImpl])
trait UserManager {
  def authenticate(email: String, password: String): Future[Option[CustomUser]]
  def findById(id: String): Future[Option[CustomUser]]

  // TODO: remove
  def adminUser: CustomUser
  def basicUser: CustomUser
}

/**
  * Class for managing and accessing Users.
  */
@Singleton
private class UserManagerImpl @Inject()(userRepo: UserRepo) extends UserManager {

  // TODO: dummy user profiles. eventually remove them.
  override val adminUser = new CustomUser(None, "admin user", "admin@mail", "123456", "None", List(SecurityRoleCache.adminRole), SecurityPermissionCache.adminPermissions)
  override val basicUser = new CustomUser(None, "basic user", "basic@mail", "123456", "None", List(SecurityRoleCache.basicRole), SecurityPermissionCache.basicPermissions)

  // add admin and basic users
  addUserIfNotPresent(adminUser)
  addUserIfNotPresent(basicUser)

  private def addUserIfNotPresent(user: CustomUser) =
    userRepo.find(Some(Json.obj("name" -> user.name))).map{ users =>
      if (users.isEmpty)
        userRepo.save(user)
    }
<<<<<<< HEAD

=======
  }
>>>>>>> be88757c

  /**
   * Matches email and password for authentification.
   * Returns an Account, if successful.
   *
   * @param email Mail for matching.
   * @param password Password which should match the password associated to the mail.
   * @return None, if password is wrong or not associated mail was found. Corresponding Account otherwise.
   */
  override def authenticate(email: String, password: String): Future[Option[CustomUser]] = {
    val usersFuture = userRepo.find(Some(Json.obj("email" -> email, "password" -> password)))
    usersFuture.map { users =>
      if (users.nonEmpty) Some(users.head) else None
    }
  }

  /**
   * Given an id, find the corresponding account.
   *
   * @param id ID to be matched.
   * @return Option containing Account with matching ID; None otherwise
   */
  override def findById(id: String): Future[Option[CustomUser]] = {
    val usersFuture = userRepo.find(Some(Json.obj("name" -> id)))
    usersFuture.map { users =>
      if (users.nonEmpty) Some(users.head) else None
    }
  }
}<|MERGE_RESOLUTION|>--- conflicted
+++ resolved
@@ -39,11 +39,16 @@
       if (users.isEmpty)
         userRepo.save(user)
     }
-<<<<<<< HEAD
 
-=======
-  }
->>>>>>> be88757c
+//  /**
+//    * Given a mail, find the corresponding account.
+//    *
+//    * @param email mail to be matched.
+//    * @return Option containing Account with matching mail; None otherwise
+//    */
+//  def findByEmail(email: String): Option[CustomUser] = {
+//    userList.find((usr: CustomUser) => (usr.email == email))
+//  }
 
   /**
    * Matches email and password for authentification.
