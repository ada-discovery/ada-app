--- conflicted
+++ resolved
@@ -1,9 +1,10 @@
 package controllers
 
 import javax.inject.Inject
+import jp.t2v.lab.play2.auth.AuthElement
 import play.api.mvc.{Action, Controller}
 
-import models.security.SecurityRoleCache
+import models.security.{UserManager, SecurityRoleCache}
 
 import be.objectify.deadbolt.scala.DeadboltActions
 
@@ -16,17 +17,12 @@
  * Class for testing and debugging
  */
 class JansDataSetController @Inject() (
-<<<<<<< HEAD
     myUserManager: UserManager,
-    deadbolt: DeadboltActions
+    deadbolt: LdapActions
   ) extends Controller with AuthElement with AdaAuthConfig {
 
   // a hook need by auth config
   override val userManager = myUserManager
-=======
-    deadbolt: LdapActions
-  ) extends Controller{
->>>>>>> be88757c
 
   // deadbolt tests
   def restrictedCall = deadbolt.Restrict(List(Array(SecurityRoleCache.adminRole))) {
