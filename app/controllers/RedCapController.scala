package controllers

import org.apache.commons.lang3.StringEscapeUtils

import scala.concurrent.duration._
import javax.inject.Inject

import models.Page
import play.api.i18n.MessagesApi
import play.api.libs.concurrent.Execution.Implicits.defaultContext
import play.api.libs.iteratee.Enumerator
import play.api.libs.json.{Json, JsObject, JsString, JsNull}
import services.{TranSMARTService, RedCapService}
import views.html
import play.api.mvc.{ResponseHeader, Action, Controller, Result}
import collection.mutable.{Map => MMap}
import models.Category
import util.JsonUtil.jsonObjectsToCsv

import scala.concurrent.Await

class RedCapController @Inject() (
    redCapService: RedCapService,
    tranSMARTService: TranSMARTService,
    messagesApi: MessagesApi
  ) extends Controller {

  private val limit = 20
  private val timeout = 120000 millis
  private val exportCharset = "UTF-8"

  private val csvFileName = "luxpark-redcap_records.csv"
  private val tranSMARTDataFileName = "luxpark-redcap_data_file"
  private val tranSMARTMappingFileName = "luxpark-redcap_mapping_file"
  private val genderField = "cdisc_dm_sex"
  private val deathField = "dm_death"
  private val statusField = "cdisc_sc_sctestcd_maritstat"

  private val replacements = List(("\r", " "), ("\n", " "))
  private val keyField = "cdisc_dm_usubjd"
  private val visitField = Some("redcap_event_name")


  def index = Action { Redirect(routes.RedCapController.listFieldNames()) }

  def listRecords(page: Int, orderBy: String, filter: String) = Action.async { implicit request =>
    implicit val msg = messagesApi.preferred(request)

<<<<<<< HEAD
    redCapService.listRecords(page, orderBy, filter, keyField).map( items =>
=======
    redCapService.listRecords(orderBy, filter).map( items =>
>>>>>>> e119a58c
      Ok(html.redcap.listRecords(Page(items.drop(page * limit).take(limit), page, page * limit, items.size), orderBy, filter))
    )
  }

  def listMetadatas(page: Int, orderBy: String, filter: String) = Action.async { implicit request =>
    implicit val msg = messagesApi.preferred(request)

    redCapService.listMetadatas(orderBy, filter).map( items =>
      Ok(html.redcap.listMetadatas(Page(items.drop(page * limit).take(limit), page, page * limit, items.size), orderBy, filter))
    )
  }

  def listFieldNames(page: Int, orderBy: String, filter: String) = Action.async { implicit request =>
    implicit val msg = messagesApi.preferred(request)

    redCapService.listFieldNames(orderBy, filter).map( items =>
      Ok(html.redcap.listFieldNames(Page(items.drop(page * limit).take(limit), page, page * limit, items.size), orderBy, filter))
    )
  }

  def showRecord(id: String) = Action.async { implicit request =>
    redCapService.getRecord(id).map { foundItems =>
      if (foundItems.isEmpty) {
        NotFound(s"Entity #$id not found")
      } else {
        implicit val msg = messagesApi.preferred(request)
        Ok(html.redcap.showRecord(foundItems.head))
      }
    }
  }

  def showMetadata(id: String) = Action.async { implicit request =>
    redCapService.getMetadata(id).map { foundItems =>
      if (foundItems.isEmpty) {
        NotFound(s"Entity #$id not found")
      } else {
        implicit val msg = messagesApi.preferred(request)
        Ok(html.redcap.showMetadata(foundItems.head))
      }
    }
  }

  def showFieldName(id: String) = Action.async { implicit request =>
    redCapService.getFieldName(id).map { foundItems =>
      if (foundItems.isEmpty) {
        NotFound(s"Entity #$id not found")
      } else {
        implicit val msg = messagesApi.preferred(request)
        Ok(html.redcap.showFieldName(foundItems.head))
      }
    }
  }

  def overview = Action.async { implicit request =>
    implicit val msg = messagesApi.preferred(request)

<<<<<<< HEAD
      redCapService.listRecords(0, keyField, "", keyField).map { items =>
=======
      redCapService.listRecords(keyField, "").map { items =>
>>>>>>> e119a58c

      val genderValueCounts = createValueCountMap(items, genderField)
      val deathValueCounts = createValueCountMap(items, deathField)
      val statusValueCounts = createValueCountMap(items, statusField)

      Ok(html.redcap.overviewRecords("LuxPark REDCap Overview", genderValueCounts, deathValueCounts, statusValueCounts))
    }
  }

  private def createValueCountMap(items : Iterable[JsObject], fieldName : String) = {
    val countMap = MMap[String, Int]()
    items.map{item =>
      val rawWalue = item.fields.find(_._1 == fieldName).get._2
      val stringValue = if (rawWalue == JsNull)
        null
      else
        rawWalue.as[String]
      val count = countMap.getOrElse(stringValue, 0)
      countMap.update(stringValue, count + 1)
    }
    countMap.toSeq.sortBy(_._2)
  }


  def exportRecordsAsCsv(delimiter : String) = Action { implicit request =>
    val unescapedDelimiter = StringEscapeUtils.unescapeJava(delimiter)

    val recordsFuture = redCapService.listRecords(keyField, "")
    val records = Await.result(recordsFuture, timeout)

    val content = jsonObjectsToCsv(unescapedDelimiter, "\n", replacements)(records)

    val fileContent: Enumerator[Array[Byte]] = Enumerator(content.getBytes(exportCharset))

    Result(
      header = ResponseHeader(200, Map(CONTENT_TYPE->"application/x-download", CONTENT_LENGTH -> content.length.toString, CONTENT_DISPOSITION->s"attachment; filename=${csvFileName}")),
      body = fileContent
    )
  }

  def exportTranSMARTDataFile(delimiter: String) = Action { implicit request =>
    val unescapedDelimiter = StringEscapeUtils.unescapeJava(delimiter)

    val recordsFuture = redCapService.listRecords(keyField, "")
    val records = Await.result(recordsFuture, timeout)

    val metadataFuture = redCapService.listMetadatas("field_name", "")
    val metadatas = Await.result(metadataFuture, timeout)

    // categories
    val rootCategory = new Category("")
    val categories = metadatas.map{ metadata =>
      (metadata \ "form_name").as[String]
    }.toSet.map { name : String => new Category(name) }.toList
    rootCategory.addChildren(categories)
    val nameCategoryMap = categories.map(category => (category.name, category)).toMap

    // field category map
    val fieldCategoryMap = metadatas.map{metadata =>
      val field = (metadata \ "field_name").as[String]
      val categoryName = (metadata \ "form_name").as[String]
      (field, nameCategoryMap.get(categoryName).get)
    }.toMap

    // field label map
    val fieldLabelMap = metadatas.map{metadata =>
      val field = (metadata \ "field_name").as[String]
      val label = (metadata \ "field_label").as[String]
      (field, label)
    }.toMap

    val fileContents = tranSMARTService.createClinicalDataAndMappingFiles(unescapedDelimiter , "\n", replacements)(records.toList, tranSMARTDataFileName, keyField, visitField, fieldCategoryMap, rootCategory, fieldLabelMap)

    val fileContent: Enumerator[Array[Byte]] = Enumerator(fileContents._1.getBytes(exportCharset))

    Result(
      header = ResponseHeader(200, Map(CONTENT_TYPE -> "application/x-download", CONTENT_LENGTH -> fileContents._1.length.toString, CONTENT_DISPOSITION -> s"attachment; filename=${tranSMARTDataFileName}")),
      body = fileContent
    )
  }

  def exportTranSMARTMappingFile(delimiter: String) = Action { implicit request =>
    val unescapedDelimiter = StringEscapeUtils.unescapeJava(delimiter)

    val recordsFuture = redCapService.listRecords(keyField, "")
    val records = Await.result(recordsFuture, timeout)

    val metadataFuture = redCapService.listMetadatas("field_name", "")
    val metadatas = Await.result(metadataFuture, timeout)

    // categories
    val rootCategory = new Category("")
    val categories = metadatas.map{ metadata =>
      (metadata \ "form_name").as[String]
    }.toSet.map { name : String => new Category(name) }.toList

    rootCategory.addChildren(categories)
    val nameCategoryMap = categories.map(category => (category.name, category)).toMap

    // field category map
    val fieldCategoryMap = metadatas.map{ metadata =>
      val field = (metadata \ "field_name").as[String]
      val categoryName = (metadata \ "form_name").as[String]
      (field, nameCategoryMap.get(categoryName).get)
    }.toMap

    // field label map
    val fieldLabelMap = metadatas.map{metadata =>
      val field = (metadata \ "field_name").as[String]
      val label = (metadata \ "field_label").as[String]
      (field, label)
    }.toMap

    val fileContents = tranSMARTService.createClinicalDataAndMappingFiles(unescapedDelimiter , "\n", replacements)(records.toList, tranSMARTDataFileName, keyField, visitField, fieldCategoryMap, rootCategory, fieldLabelMap)

    val fileContent: Enumerator[Array[Byte]] = Enumerator(fileContents._2.getBytes(exportCharset))

    // TODO
    // CONTENT_LENGTH -> fileContents._2.length.toString,

    Result(
      header = ResponseHeader(200, Map(CONTENT_TYPE -> "application/x-download", CONTENT_DISPOSITION -> s"attachment; filename=${tranSMARTMappingFileName}")),
      body = fileContent
    )
  }
}<|MERGE_RESOLUTION|>--- conflicted
+++ resolved
@@ -46,11 +46,7 @@
   def listRecords(page: Int, orderBy: String, filter: String) = Action.async { implicit request =>
     implicit val msg = messagesApi.preferred(request)
 
-<<<<<<< HEAD
-    redCapService.listRecords(page, orderBy, filter, keyField).map( items =>
-=======
     redCapService.listRecords(orderBy, filter).map( items =>
->>>>>>> e119a58c
       Ok(html.redcap.listRecords(Page(items.drop(page * limit).take(limit), page, page * limit, items.size), orderBy, filter))
     )
   }
@@ -107,11 +103,7 @@
   def overview = Action.async { implicit request =>
     implicit val msg = messagesApi.preferred(request)
 
-<<<<<<< HEAD
-      redCapService.listRecords(0, keyField, "", keyField).map { items =>
-=======
       redCapService.listRecords(keyField, "").map { items =>
->>>>>>> e119a58c
 
       val genderValueCounts = createValueCountMap(items, genderField)
       val deathValueCounts = createValueCountMap(items, deathField)
