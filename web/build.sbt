import PlayKeys._
import com.typesafe.config._
import com.typesafe.sbt.license.{DepModuleInfo, LicenseInfo}
import com.typesafe.sbt.pgp.PgpKeys._
import sbt.ExclusionRule

name := "ada-web"

description := "Web part of Ada Discovery Analytics backed by Play Framework."

licenses += "Apache 2.0" -> url("http://www.apache.org/licenses/LICENSE-2.0")

resolvers ++= Seq(
  Resolver.mavenLocal
)

routesImport ++= Seq(
  "reactivemongo.bson.BSONObjectID",
  "org.ada.web.controllers.PathBindables._",
  "org.ada.web.controllers.QueryStringBinders._"
)

PlayKeys.devSettings := Seq(
  "play.server.netty.maxInitialLineLength" -> "16384"
  //   "play.server.netty.transport" -> "jdk" // uncomment for MacOS
)

libraryDependencies ++= Seq(
<<<<<<< HEAD
  cache,
=======
  "org.in-cal" %% "incal-play" % "0.3.0",
>>>>>>> 1ce09c34
  "org.pac4j" % "play-pac4j" % "3.1.0",
  "org.pac4j" % "pac4j-oidc" % "2.2.0" exclude("commons-io" , "commons-io"),
  "com.typesafe.play" %% "play-mailer" % "6.0.1",        // to send emails
  "com.typesafe.play" %% "play-mailer-guice" % "6.0.1",  // to send emails (Guice)
  "jp.t2v" %% "play2-auth" % "0.14.1",
  "org.scalaz" % "scalaz-core_2.11" % "7.2.1",
  "org.webjars" % "typeaheadjs" % "0.11.1",              // typeahead (autocompletion)
  "org.webjars" % "html5shiv" % "3.7.0",
  "org.webjars" % "respond" % "1.4.2",
  "org.webjars.npm" % "bootstrap-select" % "1.13.2",     // bootstrap select element
  "org.webjars.bower" % "plotly.js" % "1.54.1",          // plotly
  "org.webjars.bower" % "d3" % "3.5.16",
  "org.webjars.bower" % "Autolinker.js" % "0.25.0",      // to convert links to a-href elements
  "org.webjars" % "jquery-ui" % "1.11.1",
  "org.scalatestplus.play" %% "scalatestplus-play" % "2.0.+" % "test",
  // Because of Spark (turning janino logging to warn: https://github.com/janino-compiler/janino/issues/13)
  "ch.qos.logback" % "logback-classic" % "1.2.3"
) map { _.exclude("org.slf4j","slf4j-log4j12") }

val jacksonVersion = "2.8.8"
// Jackson overrides because of Spark
dependencyOverrides ++= Set(
  "com.fasterxml.jackson.module" %% "jackson-module-scala" % jacksonVersion,
  "com.fasterxml.jackson.core" % "jackson-core" % jacksonVersion,
  "com.fasterxml.jackson.core" % "jackson-databind" % jacksonVersion,
  "com.fasterxml.jackson.datatype" % "jackson-datatype-jdk8" % jacksonVersion,
  "com.fasterxml.jackson.datatype" % "jackson-datatype-jsr310" % jacksonVersion,
  "net.sourceforge.cssparser" % "cssparser" % "0.9.19"  // we use a newer version (not 0.9.18) because of a license mismatch
)

packagedArtifacts in publishLocal := {
  val artifacts: Map[sbt.Artifact, java.io.File] = (packagedArtifacts in publishLocal).value
  val assets: java.io.File = (playPackageAssets in Compile).value
  artifacts + (Artifact(moduleName.value, "jar", "jar", "assets") -> assets)
}

signedArtifacts := {
  val artifacts: Map[sbt.Artifact, java.io.File] = signedArtifacts.value
  val assets: java.io.File = (playPackageAssets in Compile).value
  artifacts ++ Seq(
    Artifact(moduleName.value, "jar", "jar",     "assets") -> assets
//    Artifact(moduleName.value, "jar", "jar.asc", "assets") -> new java.io.File(assets.getAbsolutePath + ".asc")  // manually sign assets.jar, uncomment, and republish
  )
}

// remove the custom conf from the produced jar
mappings in (Compile, packageBin) ~= { _.filter(!_._1.getName.endsWith("custom.conf")) }

// Asset stages

pipelineStages in Assets := Seq(uglify, digest, gzip)

excludeFilter in gzip := (excludeFilter in gzip).value || new SimpleFileFilter(file => new File(file.getAbsolutePath + ".gz").exists)

//excludeFilter in rjs := (excludeFilter in rjs).value || GlobFilter("typeahead.js")

excludeFilter in uglify := (excludeFilter in uglify).value || GlobFilter("typeahead.js")

// For licenses not automatically downloaded (need to list them manually)
licenseOverrides := {
  case
    DepModuleInfo("org.apache.commons", _, _)
    | DepModuleInfo("org.apache.curator", _, _)
    | DepModuleInfo("org.apache.directory.api", _, _)
    | DepModuleInfo("org.apache.directory.server", _, _)
    | DepModuleInfo("org.apache.httpcomponents", _, _)
    | DepModuleInfo("org.apache.hadoop", _, _)
    | DepModuleInfo("org.apache.parquet", _, _)
    | DepModuleInfo("org.apache.avro", _, _)
    | DepModuleInfo("commons-beanutils", "commons-beanutils", _)
    | DepModuleInfo("commons-beanutils", "commons-beanutils-core", _)
    | DepModuleInfo("commons-cli", "commons-cli", _)
    | DepModuleInfo("commons-codec", "commons-codec", _)
    | DepModuleInfo("commons-collections", "commons-collections", _)
    | DepModuleInfo("commons-io", "commons-io", _)
    | DepModuleInfo("commons-lang", "commons-lang", _)
    | DepModuleInfo("commons-logging", "commons-logging", _)
    | DepModuleInfo("commons-net", "commons-net", _)
    | DepModuleInfo("com.google.guava", "guava", _)
    | DepModuleInfo("com.google.inject", "guice", _)
    | DepModuleInfo("com.google.inject.extensions", "guice-multibindings", _)
    | DepModuleInfo("com.google.inject.extensions", "guice-assistedinject", "4.0")
    | DepModuleInfo("io.dropwizard.metrics", _, _)
    | DepModuleInfo("org.apache.xbean", "xbean-asm5-shaded", "4.4")
    | DepModuleInfo("org.apache.ivy", "ivy", "2.4.0")
    | DepModuleInfo("org.apache.zookeeper", "zookeeper", "3.4.6")
    | DepModuleInfo("com.fasterxml.jackson.module", "jackson-module-paranamer", "2.6.5")
    | DepModuleInfo("io.netty", "netty-all", "4.0.43.Final")
    | DepModuleInfo("com.bnd-lib", _, _)
    | DepModuleInfo("org.codehaus.jettison", "jettison", "1.1")
    | DepModuleInfo("org.htrace", "htrace-core", "3.0.4")
    | DepModuleInfo("org.mortbay.jetty", "jetty-util", "6.1.26")
    | DepModuleInfo("org.objenesis", "objenesis", "2.1")
    | DepModuleInfo("com.carrotsearch", "hppc", "0.7.1")
    | DepModuleInfo("com.github.lejon.T-SNE-Java", "tsne", "v2.5.0")
    | DepModuleInfo("oauth.signpost", "signpost-commonshttp4", "1.2.1.2")
    | DepModuleInfo("oauth.signpost", "signpost-core", "1.2.1.2")
    | DepModuleInfo("org.hibernate", "hibernate-validator", "5.2.4.Final")
    | DepModuleInfo("org.json4s", "json4s-ast_2.11", "3.2.11")
    | DepModuleInfo("org.json4s", "json4s-core_2.11", "3.2.11")
    | DepModuleInfo("org.json4s", "json4s-jackson_2.11", "3.2.11")
    | DepModuleInfo("javax.cache", "cache-api", "1.0.0")
    | DepModuleInfo("oro", "oro", "2.0.8")
    | DepModuleInfo("xerces", "xercesImpl", "2.9.1")
    | DepModuleInfo("net.java.dev.jna", "jna", _) // both jna and jna-platform libs have a dual LGPL / Apache 2.0 license, we choose Apache 2.0
    | DepModuleInfo("net.java.dev.jna", "jna-platform", _)
    | DepModuleInfo("cglib", "cglib-nodep", _)
    | DepModuleInfo("org.webjars", "bootswatch-united", "3.3.4+1")
  =>
    LicenseInfo(LicenseCategory.Apache, "Apache License v2.0", "http://www.apache.org/licenses/LICENSE-2.0")

  case
    DepModuleInfo("org.glassfish.hk2", "hk2-api", "2.4.0-b34")
    | DepModuleInfo("org.glassfish.hk2", "hk2-locator", "2.4.0-b34")
    | DepModuleInfo("org.glassfish.hk2", "hk2-utils", "2.4.0-b34")
    | DepModuleInfo("org.glassfish.hk2", "osgi-resource-locator", "1.0.1")
    | DepModuleInfo("org.glassfish.hk2.external", "aopalliance-repackaged", "2.4.0-b34")
    | DepModuleInfo("org.glassfish.hk2.external", "javax.inject", "2.4.0-b34")
    | DepModuleInfo("org.glassfish.jersey.bundles.repackaged", "jersey-guava", "2.22.2")
    | DepModuleInfo("org.glassfish.jersey.containers", "jersey-container-servlet", "2.22.2")
    | DepModuleInfo("org.glassfish.jersey.containers", "jersey-container-servlet-core", "2.22.2")
    | DepModuleInfo("org.glassfish.jersey.core", "jersey-client", "2.22.2")
    | DepModuleInfo("org.glassfish.jersey.core", "jersey-common", "2.22.2")
    | DepModuleInfo("org.glassfish.jersey.core", "jersey-server", "2.22.2")
    | DepModuleInfo("org.glassfish.jersey.media", "jersey-media-jaxb", "2.22.2")
    | DepModuleInfo("javax.xml.bind", "jaxb-api", "2.2.2")
    | DepModuleInfo("javax.ws.rs", "javax.ws.rs-api", "2.0.1")
  =>
    LicenseInfo(LicenseCategory.GPLClasspath, "CDDL + GPLv2 with classpath exception", "https://javaee.github.io/glassfish/LICENSE")

  case
    DepModuleInfo("javax.mail", "mail", "1.4.7")
    | DepModuleInfo("com.sun.mail", "javax.mail", "1.5.6")
  =>
    LicenseInfo(LicenseCategory.GPLClasspath, "CDDL + GPLv2 with classpath exception", "https://javaee.github.io/javamail/LICENSE")

  case
    DepModuleInfo("javax.transaction", "jta", "1.1")
  =>
    LicenseInfo(LicenseCategory.GPLClasspath, "CDDL + GPLv2 with classpath exception", "https://github.com/javaee/javax.transaction/blob/master/LICENSE")

  case
    DepModuleInfo("com.esotericsoftware", "kryo-shaded", "3.0.3")
    | DepModuleInfo("org.hamcrest", "hamcrest-core", "1.3")
  =>
    LicenseInfo(LicenseCategory.BSD, "BSD 2-clause", "https://opensource.org/licenses/BSD-2-Clause")

  case
    DepModuleInfo("com.github.fommil.netlib", "core", "1.1.2")
    | DepModuleInfo("com.github.fommil", "jniloader", "1.1")
    | DepModuleInfo("org.antlr", "antlr4-runtime", "4.5.3")
    | DepModuleInfo("org.fusesource.leveldbjni", "leveldbjni-all", "1.8")
  =>
    LicenseInfo(LicenseCategory.BSD, "BSD 3-clause", "https://opensource.org/licenses/BSD-3-Clause")

  case
    DepModuleInfo("org.codehaus.janino", "commons-compiler", "3.0.0")
    | DepModuleInfo("org.codehaus.janino", "janino", "3.0.0")
  =>
    LicenseInfo(LicenseCategory.BSD, "New BSD License", "http://www.opensource.org/licenses/bsd-license.php")

  case DepModuleInfo("org.slf4j", _, _) =>
    LicenseInfo(LicenseCategory.MIT, "MIT", "http://opensource.org/licenses/MIT")

  case DepModuleInfo("org.bouncycastle", "bcprov-jdk15on", "1.51") =>
    LicenseInfo(LicenseCategory.MIT, "Bouncy Castle Licence", "http://www.bouncycastle.org/licence.html")

  case
    DepModuleInfo("com.h2database", "h2", "1.3.175") // h2database has a dual MPL / EPL license (http://h2database.com/html/license.html), we choose EPL
    | DepModuleInfo("junit", "junit", "4.12")
    | DepModuleInfo("ch.qos.logback", "logback-classic", _) // logback libs have a dual LGPL / EPL license, we choose EPL
    | DepModuleInfo("ch.qos.logback", "logback-core", _)
  =>
    LicenseInfo(LicenseCategory.EPL, "Eclipse Public License 1.0", "http://www.eclipse.org/legal/epl-v10.html")

  case
    DepModuleInfo("com.unboundid", "unboundid-ldapsdk", "2.3.8") // LDAP SDK has a ternary GPLv2 / GPLv2.1 / UnboundID LDAP SDK Free Use license, we choose the last one
  =>
    LicenseInfo(LicenseCategory.Unrecognized, "UnboundID LDAP SDK Free Use License", "https://github.com/pingidentity/ldapsdk/blob/master/LICENSE-UnboundID-LDAPSDK.txt")
}<|MERGE_RESOLUTION|>--- conflicted
+++ resolved
@@ -26,11 +26,8 @@
 )
 
 libraryDependencies ++= Seq(
-<<<<<<< HEAD
   cache,
-=======
   "org.in-cal" %% "incal-play" % "0.3.0",
->>>>>>> 1ce09c34
   "org.pac4j" % "play-pac4j" % "3.1.0",
   "org.pac4j" % "pac4j-oidc" % "2.2.0" exclude("commons-io" , "commons-io"),
   "com.typesafe.play" %% "play-mailer" % "6.0.1",        // to send emails
