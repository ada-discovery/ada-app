package org.ada.web.security

import com.google.inject.{AbstractModule, Provides, Singleton}
import com.nimbusds.jose.JWSAlgorithm
import org.ada.server.AdaException
import org.pac4j.core.client.Clients
import org.pac4j.core.config.Config
import org.pac4j.oidc.client.OidcClient
import org.pac4j.oidc.config.OidcConfiguration
import org.pac4j.oidc.profile.OidcProfile
import org.pac4j.play.http.DefaultHttpActionAdapter
import org.pac4j.play.store.{PlayCacheSessionStore, PlaySessionStore}
import org.pac4j.play.{CallbackController, LogoutController}
import play.api.{Configuration, Environment, Logger}

/**
  * Security module powered by PAC4J library providing an authentication client for OIDC.
  */
class PacSecurityModule(environment: Environment, configuration: Configuration) extends AbstractModule {

  override def configure(): Unit = {

    bind(classOf[PlaySessionStore]).to(classOf[PlayCacheSessionStore])

    // callback
    val callbackController = new CallbackController()
    callbackController.setMultiProfile(true)
    bind(classOf[CallbackController]).toInstance(callbackController)

    // logout

    val redirectUrl = getOidcConf("adaBaseUrl").getOrElse("/")
    val centralLogout = getOidcConfBool("enableCentralLogout").getOrElse(true) // true by default

    val logoutController = new LogoutController()
    logoutController.setDefaultUrl(redirectUrl)
    logoutController.setLocalLogout(true)
    logoutController.setCentralLogout(centralLogout)

    bind(classOf[LogoutController]).toInstance(logoutController)
  }

  private def oidcClient: OidcClient[OidcProfile] = {
    val config = new OidcConfiguration()

    def setConf(
      setConf: OidcConfiguration => String => Unit,
      key: String,
      mandatory: Boolean = true
    ) = {
      val isKeySet = getOidcConf(key).map(setConf(config)(_))

      if (mandatory && isKeySet.isEmpty)
        throw new AdaException(s"OIDC config key '${key}' not available.")
    }

    ///////////////////////
    // set config values //
    ///////////////////////

    // mandatory settings - clientId, secret, discoveryURI, and logoutURL
    setConf(_.setClientId, "clientId")
    setConf(_.setSecret, "secret")
    setConf(_.setDiscoveryURI, "discoveryUrl")
    setConf(_.setLogoutUrl, "logoutUrl")

    setConf(
      _.setResponseType,
      "responseType",
      mandatory = false
    )

    setConf(
      _.setScope,
      "scope",
      mandatory = false
    )

    setConf(
      _.setClientAuthenticationMethodAsString,
      "clientAuthenticationMethod",
      mandatory = false
    )

    setConf(
      (conf: OidcConfiguration) => (s: String) => conf.setPreferredJwsAlgorithm(JWSAlgorithm.parse(s)),
      "preferredJwsAlgorithm",
      mandatory = false
    )

    setConf(
      (conf: OidcConfiguration) => (s: String) => conf.setUseNonce(s == "true"),
      "useNonce",
      mandatory = false
    )

    val oidcClient = new OidcClient[OidcProfile](config)
    oidcClient
  }

<<<<<<< HEAD
=======
  private def getOidcConf(key: String) = configuration.getString(s"oidc.$key")
  private def getOidcConfBool(key: String) = configuration.getBoolean(s"oidc.$key")
>>>>>>> 6f9e4f91

  @Provides
  @Singleton
  def provideConfig: Config = {
    val config = getOidcConf("adaBaseUrl").map { baseUrl =>
      val suffix = org.pac4j.play.routes.CallbackController.callback().url

      val callbackUrl = baseUrl.replaceAll("/$", "") + suffix

      Logger.info(s"Creating PAC config with an OIDC client for '${getOidcConf("clientId").getOrElse("")}'.")
      val clients = new Clients(callbackUrl, oidcClient)
      new Config(clients)
    }.getOrElse {
      Logger.info(s"Creating PAC config with no clients.")
      new Config()
    }

    config.setHttpActionAdapter(new DefaultHttpActionAdapter())
    config
  }
}<|MERGE_RESOLUTION|>--- conflicted
+++ resolved
@@ -98,11 +98,8 @@
     oidcClient
   }
 
-<<<<<<< HEAD
-=======
   private def getOidcConf(key: String) = configuration.getString(s"oidc.$key")
   private def getOidcConfBool(key: String) = configuration.getBoolean(s"oidc.$key")
->>>>>>> 6f9e4f91
 
   @Provides
   @Singleton
